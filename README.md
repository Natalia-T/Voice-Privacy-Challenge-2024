# Recipe for VoicePrivacy Challenge 2024

Please visit the [challenge website](https://www.voiceprivacychallenge.org/) for more information about the Challenge.

## Evaluation Plan

For more details about the baseline and data, please see [The VoicePrivacy 2024 Challenge Evaluation Plan](https://www.voiceprivacychallenge.org/docs/VoicePrivacy_2024_Eval_Plan_v1.0.pdf).

#### Registration
Participants are requested to register for the evaluation. Registration should be performed once only for each participating entity using the following form: **[Registration](https://forms.office.com/r/T2ZHD1p3UD)**.

---

## Install
```bash
git clone https://github.com/Voice-Privacy-Challenge/Voice-Privacy-Challenge-2024.git
cd Voice-Privacy-Challenge-2024
./00_install.sh
```

## Download data

`./01_download_data_model.sh` 
Password required, please register to get the password.  

You can modify the `librispeech_corpus` variable of `./01_download_data_model.sh` to avoid downloading LibriSpeech 360.  
You should modify the `iemocap_corpus` variable of `./01_download_data_model.sh` to where it is located on your server.  

> [!IMPORTANT]  
> The [IEMOCAP](https://sail.usc.edu/iemocap/iemocap_release.htm) corpus needs to be downloaded on your own by submitting a request at https://sail.usc.edu/iemocap/iemocap_release.htm.

---

## Anonymization and Evaluation
There are 2 options:
1.  (Recommended) Run anonymization and evaluation: `./02_run.sh configs/anon_mcadams.yaml`.  
    The available configs are:
    - [configs/anon_mcadams.yaml](configs/anon_mcadams.yaml) (the default) a fast CPU only signal processing based system. [paper](https://arxiv.org/abs/2011.01130)
    - [configs/anon_template.yaml](configs/anon_template.yaml) a template here to guide you through creating your own system.
    - [configs/anon_sttts.yaml](configs/anon_sttts.yaml) a system based on (unmodified) phone sequence, (modified) prosody, and (modified) speaker embedding representations + TTS. [paper1](https://www.isca-archive.org/interspeech_2022/meyer22b_interspeech.html), [paper2](https://ieeexplore.ieee.org/document/10022601), [paper3](https://ieeexplore.ieee.org/document/10096607)
    - [configs/anon_nac.yaml](configs/anon_nac.yaml) a system based on **n**eural **a**udio **c**odecs. [paper](https://arxiv.org/abs/2309.14129)
    - [configs/anon_asrbn.yaml](configs/anon_asrbn.yaml) a system based on vector quantized acoustic bottleneck, pitch, and one-hot speaker representations + HiFi-GAN. [paper](https://arxiv.org/abs/2308.04455)
2.  Run separately anonymization and evaluation in the two steps detailed here:

---------------------------------------------------------------------------

#### Step 1: Anonymization
<<<<<<< HEAD
```sh
python run_anonymization.py --config configs/anon_mcadams.yaml  # Compute time vary from 30min to 10h depending on the the number of cores.
=======
```
python run_anonymization.py --config anon_mcadams.yaml
```
The anonymized audios will be saved in `$data_dir=data` into 9 folders corresponding to datasets.  
The names of the created dataset folders for anonymized audio files are appended with the suffix, i.e. `$anon_data_suffix=_mcadams`. 
For McAdams, anonymization of all data may vary from 30 min up to 10 hours depending on the available hardware (in particular, the number of available CPU cores (https://github.com/Voice-Privacy-Challenge/Voice-Privacy-Challenge-2024/blob/8df345b196e0c81291160a31ff00f6b56f5231db/anonymization/modules/mcadams/anonymise_dir_mcadams_rand_seed.py#L82). 
>>>>>>> 75939902

# Or your own script..
```
The names of the 9 necessary anonymized datasets are the original names appended with a suffix corresponding to an anonymization pipeline, i.e. `$anon_data_suffix=_mcadams` (see configs/anon_mcadams.yaml).  

After anonymization, the directories/wavs produced should be the following:
```log
anon_data_suffix=_mcadams
data/libri_dev_enrolls${anon_data_suffix}/wav/*wav
data/libri_dev_trials_m${anon_data_suffix}/wav/*wav
data/libri_dev_trials_f${anon_data_suffix}/wav/*wav

data/libri_test_enrolls${anon_data_suffix}/wav/*wav
data/libri_test_trials_m${anon_data_suffix}/wav/*wav
data/libri_test_trials_f${anon_data_suffix}/wav/*wav

data/IEMOCAP_dev${anon_data_suffix}/wav/*wav
data/IEMOCAP_test${anon_data_suffix}/wav/*wav

data/train-clean-360${anon_data_suffix}/wav/*wav
```

> [!IMPORTANT]  
> When developing your own anonymization system, you can simply replicate this directory/wav
> structure.  
> The evaluation script will take care of everything else. (Automatic creation
> of: wav.scp/spk2gender/...)  
>
> Or for a more detailed example of an anonymization system, with original wav.scp
> loading and directory structure creation, please refer to:
> - [configs/anon_template.yaml](./configs/anon_template.yaml)
> - [anonymization/modules/template/anonymise_dir.py](./anonymization/modules/template/anonymise_dir.py)
> - [anonymization/pipelines/template/template_pipeline.py](./anonymization/pipelines/template/template_pipeline.py)

#### Step 2: Evaluation
Evaluation metrics includes:
- Privacy: Equal error rate (EER) for ignorant, lazy-informed, and semi-informed attackers (only results from the semi-informed attacker will be used in the challenge ranking) 
- Utility:
  - Word Error Rate (WER) by an automatic speech recognition (ASR) model (trained on LibriSpeech)
  - Unweighted Average Recall (UAR) by a speech emotion recognition (SER) model (trained on IEMOCAP).


To run evaluation separately for a pipeline you need to:
1. Have prepare the above anonymized data directories with the correct `$anon_data_suffix`.
2. perform evaluations
    ```sh
    python run_evaluation.py --config configs/eval_pre.yaml --overwrite "{\"anon_data_suffix\": \"$anon_data_suffix\"}" --force_compute True
    python run_evaluation.py --config configs/eval_pre.yaml --overwrite "{\"anon_data_suffix\": \"$anon_data_suffix\"}" --force_compute True
    ```

3. get the final relevant results for ranking
    ```sh
    results_summary_path_orig=exp/results_summary/eval_orig${anon_data_suffix}/results_orig.txt # the same value as $results_summary_path in configs/eval_pre.yaml
    results_summary_path_anon=exp/results_summary/eval_anon${anon_data_suffix}/results_anon.txt # the same value as $results_summary_path in configs/eval_post.yaml
    results_exp=exp/results_summary
    { cat "${results_summary_path_orig}"; echo; cat "${results_summary_path_anon}"; } > "${results_exp}/result_for_rank${anon_data_suffix}"
    ```

> (All of the above steps are automated in [02_run.sh](./02_run.sh)).

## Results

The result file with all the metrics and all datasets for submission will be generated in:
* Summary results: `./exp/results_summary/result_for_rank$anon_data_suffix`

Please see the [RESULTS folder](./results) for the provided anonymization pipelines.

### Some potential questions you may have and how to solve:
> 1. $ASV_{eval}^{anon}$ training is slow

Training of the $ASV_{eval}^{anon}$ model may vary from about 2 up to 10 hours depending on the available hardware.
If you have an SSD or a high-performance drive, $ASV_{eval}^{anon}$ takes ~2h, but if the drive is old and slow, in a worse case,  $ASV_{eval}^{anon}$ training takes ~10h. Increasing $num_workers in config/eval_post.yaml may help to speed up the processing.

> 2. OOM problem when decoding by $ASR_{eval}$

Reduce the $eval_bachsize in config/eval_pre.yaml

> 3. The $ASR_{eval}$ is a [pretrained wav2vec+ctc trained on LibriSpeech-960h](https://huggingface.co/speechbrain/asr-wav2vec2-librispeech)

<<<<<<< HEAD
=======
## General information

For more details about the baseline and data, please see [The VoicePrivacy 2024 Challenge Evaluation Plan](https://www.voiceprivacychallenge.org/docs/VoicePrivacy_2024_Eval_Plan_v1.0.pdf)

#### Registration
Participants are requested to register for the evaluation. Registration should be performed once only for each participating entity using the following form: **[Registration](https://forms.office.com/r/T2ZHD1p3UD)**.

>>>>>>> 75939902
## Organizers (in alphabetical order)


- Pierre Champion - Inria, France
- Nicholas Evans - EURECOM, France
- Sarina Meyer - University of Stuttgart, Germany
- Xiaoxiao Miao - Singapore Institute of Technology, Singapore
- Michele Panariello - EURECOM, France
- Massimiliano Todisco - EURECOM, France
- Natalia Tomashenko - Inria, France
- Emmanuel Vincent - Inria, France
- Xin Wang - NII, Japan
- Junichi Yamagishi - NII, Japan

Contact: organisers@lists.voiceprivacychallenge.org

## License

Copyright (C) 2024

This program is free software: you can redistribute it and/or modify
it under the terms of the GNU General Public License as published by
the Free Software Foundation, either version 3 of the License, or
(at your option) any later version.

This program is distributed in the hope that it will be useful,
but WITHOUT ANY WARRANTY; without even the implied warranty of
MERCHANTABILITY or FITNESS FOR A PARTICULAR PURPOSE. See the
GNU General Public License for more details.

You should have received a copy of the GNU General Public License
along with this program. If not, see <https://www.gnu.org/licenses/>.
<|MERGE_RESOLUTION|>--- conflicted
+++ resolved
@@ -21,45 +21,36 @@
 ## Download data
 
 `./01_download_data_model.sh` 
-Password required, please register to get the password.  
+A password is required; please register to get the password.  
 
 You can modify the `librispeech_corpus` variable of `./01_download_data_model.sh` to avoid downloading LibriSpeech 360.  
-You should modify the `iemocap_corpus` variable of `./01_download_data_model.sh` to where it is located on your server.  
+You have to modify the `iemocap_corpus` variable of `./01_download_data_model.sh` to where it is located on your server.  
 
 > [!IMPORTANT]  
-> The [IEMOCAP](https://sail.usc.edu/iemocap/iemocap_release.htm) corpus needs to be downloaded on your own by submitting a request at https://sail.usc.edu/iemocap/iemocap_release.htm.
+> The [IEMOCAP](https://sail.usc.edu/iemocap/iemocap_release.htm) corpus must be downloaded on your own by submitting a request at https://sail.usc.edu/iemocap/iemocap_release.htm.
 
 ---
 
 ## Anonymization and Evaluation
-There are 2 options:
-1.  (Recommended) Run anonymization and evaluation: `./02_run.sh configs/anon_mcadams.yaml`.  
+There are two options:
+1. (Recommended) Run anonymization and evaluation: `./02_run.sh configs/anon_mcadams.yaml`.  
     The available configs are:
-    - [configs/anon_mcadams.yaml](configs/anon_mcadams.yaml) (the default) a fast CPU only signal processing based system. [paper](https://arxiv.org/abs/2011.01130)
+    - [configs/anon_mcadams.yaml](configs/anon_mcadams.yaml) (the default) a fast CPU-only signal processing-based system. [paper](https://arxiv.org/abs/2011.01130)
     - [configs/anon_template.yaml](configs/anon_template.yaml) a template here to guide you through creating your own system.
     - [configs/anon_sttts.yaml](configs/anon_sttts.yaml) a system based on (unmodified) phone sequence, (modified) prosody, and (modified) speaker embedding representations + TTS. [paper1](https://www.isca-archive.org/interspeech_2022/meyer22b_interspeech.html), [paper2](https://ieeexplore.ieee.org/document/10022601), [paper3](https://ieeexplore.ieee.org/document/10096607)
     - [configs/anon_nac.yaml](configs/anon_nac.yaml) a system based on **n**eural **a**udio **c**odecs. [paper](https://arxiv.org/abs/2309.14129)
     - [configs/anon_asrbn.yaml](configs/anon_asrbn.yaml) a system based on vector quantized acoustic bottleneck, pitch, and one-hot speaker representations + HiFi-GAN. [paper](https://arxiv.org/abs/2308.04455)
-2.  Run separately anonymization and evaluation in the two steps detailed here:
+2. Run anonymization and evaluation separately in the two steps detailed here:
 
 ---------------------------------------------------------------------------
 
 #### Step 1: Anonymization
-<<<<<<< HEAD
 ```sh
-python run_anonymization.py --config configs/anon_mcadams.yaml  # Compute time vary from 30min to 10h depending on the the number of cores.
-=======
-```
-python run_anonymization.py --config anon_mcadams.yaml
-```
-The anonymized audios will be saved in `$data_dir=data` into 9 folders corresponding to datasets.  
-The names of the created dataset folders for anonymized audio files are appended with the suffix, i.e. `$anon_data_suffix=_mcadams`. 
-For McAdams, anonymization of all data may vary from 30 min up to 10 hours depending on the available hardware (in particular, the number of available CPU cores (https://github.com/Voice-Privacy-Challenge/Voice-Privacy-Challenge-2024/blob/8df345b196e0c81291160a31ff00f6b56f5231db/anonymization/modules/mcadams/anonymise_dir_mcadams_rand_seed.py#L82). 
->>>>>>> 75939902
+python run_anonymization.py --config configs/anon_mcadams.yaml  # Compute time varies from 30 minutes to 10 hours, depending on the number of cores.
 
 # Or your own script..
 ```
-The names of the 9 necessary anonymized datasets are the original names appended with a suffix corresponding to an anonymization pipeline, i.e. `$anon_data_suffix=_mcadams` (see configs/anon_mcadams.yaml).  
+The names of the nine necessary anonymized datasets are the original names appended with a suffix corresponding to an anonymization pipeline, i.e. `$anon_data_suffix=_mcadams` (see configs/anon_mcadams.yaml).  
 
 After anonymization, the directories/wavs produced should be the following:
 ```log
@@ -79,10 +70,10 @@
 ```
 
 > [!IMPORTANT]  
-> When developing your own anonymization system, you can simply replicate this directory/wav
-> structure.  
+> You only have to replicate this directory/wav
+> structure when developing your own anonymization system.  
 > The evaluation script will take care of everything else. (Automatic creation
-> of: wav.scp/spk2gender/...)  
+> of wav.scp/spk2gender/...)  
 >
 > Or for a more detailed example of an anonymization system, with original wav.scp
 > loading and directory structure creation, please refer to:
@@ -91,15 +82,15 @@
 > - [anonymization/pipelines/template/template_pipeline.py](./anonymization/pipelines/template/template_pipeline.py)
 
 #### Step 2: Evaluation
-Evaluation metrics includes:
+Evaluation metrics include:
 - Privacy: Equal error rate (EER) for ignorant, lazy-informed, and semi-informed attackers (only results from the semi-informed attacker will be used in the challenge ranking) 
 - Utility:
   - Word Error Rate (WER) by an automatic speech recognition (ASR) model (trained on LibriSpeech)
   - Unweighted Average Recall (UAR) by a speech emotion recognition (SER) model (trained on IEMOCAP).
 
 
-To run evaluation separately for a pipeline you need to:
-1. Have prepare the above anonymized data directories with the correct `$anon_data_suffix`.
+To run evaluation separately for a pipeline, you need to:
+1. Have prepared the above-anonymized data directories with the correct `$anon_data_suffix`.
 2. perform evaluations
     ```sh
     python run_evaluation.py --config configs/eval_pre.yaml --overwrite "{\"anon_data_suffix\": \"$anon_data_suffix\"}" --force_compute True
@@ -123,11 +114,11 @@
 
 Please see the [RESULTS folder](./results) for the provided anonymization pipelines.
 
-### Some potential questions you may have and how to solve:
+### Some potential questions you may have and how to solve them:
 > 1. $ASV_{eval}^{anon}$ training is slow
 
-Training of the $ASV_{eval}^{anon}$ model may vary from about 2 up to 10 hours depending on the available hardware.
-If you have an SSD or a high-performance drive, $ASV_{eval}^{anon}$ takes ~2h, but if the drive is old and slow, in a worse case,  $ASV_{eval}^{anon}$ training takes ~10h. Increasing $num_workers in config/eval_post.yaml may help to speed up the processing.
+Training of the $ASV_{eval}^{anon}$ model may vary from about two up to 10 hours, depending on the available hardware.
+If you have an SSD or a high-performance drive, $ASV_{eval}^{anon}$ takes ~ two h, but if the drive is old and slow, in a worse case,  $ASV_{eval}^{anon}$ training takes ~10h. Increasing $num_workers in config/eval_post.yaml may help to speed up the processing.
 
 > 2. OOM problem when decoding by $ASR_{eval}$
 
@@ -135,16 +126,9 @@
 
 > 3. The $ASR_{eval}$ is a [pretrained wav2vec+ctc trained on LibriSpeech-960h](https://huggingface.co/speechbrain/asr-wav2vec2-librispeech)
 
-<<<<<<< HEAD
-=======
-## General information
 
-For more details about the baseline and data, please see [The VoicePrivacy 2024 Challenge Evaluation Plan](https://www.voiceprivacychallenge.org/docs/VoicePrivacy_2024_Eval_Plan_v1.0.pdf)
+---
 
-#### Registration
-Participants are requested to register for the evaluation. Registration should be performed once only for each participating entity using the following form: **[Registration](https://forms.office.com/r/T2ZHD1p3UD)**.
-
->>>>>>> 75939902
 ## Organizers (in alphabetical order)
 
 
@@ -176,4 +160,4 @@
 GNU General Public License for more details.
 
 You should have received a copy of the GNU General Public License
-along with this program. If not, see <https://www.gnu.org/licenses/>.
+along with this program. If not, see <https://www.gnu.org/licenses/>.