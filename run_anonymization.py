from pathlib import Path
from argparse import ArgumentParser
import torch
import subprocess

from utils import parse_yaml, get_datasets, check_dependencies, setup_logger

if __name__ == '__main__':
    parser = ArgumentParser()
    parser.add_argument('--config', default='anon_config.yaml')
    parser.add_argument('--gpu_ids', default='0')
    parser.add_argument('--force_compute', default=False, type=bool)
    args = parser.parse_args()

    config = parse_yaml(Path(args.config))
    datasets = get_datasets(config)

    gpus = args.gpu_ids.split(',')

    devices = []
    if torch.cuda.is_available():
        for gpu in gpus:
            devices.append(torch.device(f'cuda:{gpu}'))
    else:
        devices.append(torch.device('cpu'))

    logger = setup_logger(__name__)
    if config['pipeline'] == "mcadams":
        from anonymization.pipelines.mcadams import McAdamsPipeline as pipeline
    elif config['pipeline'] == "sttts":
        subprocess.run(['bash', 'anonymization/pipelines/sttts/install.sh'])
        check_dependencies('anonymization/pipelines/sttts/requirements.txt')
        from anonymization.pipelines.sttts import STTTSPipeline as pipeline
<<<<<<< HEAD
    elif config['pipeline'] == "asrbn":
        check_dependencies('anonymization/pipelines/asrbn/requirements.txt')
        from anonymization.pipelines.asrbn import ASRBNPipeline as pipeline
    elif config['pipeline'] == "template":
        from anonymization.pipelines.template import TemplatePipeline as pipeline
=======
    elif config['pipeline'] == "nac":
        if devices[0] == torch.device('cpu'):
            from anonymization.pipelines.nac.nac_pipeline import NACPipeline as pipeline
        else:
            from anonymization.pipelines.nac.nac_pipeline_accelerate import NACPipeline as pipeline
>>>>>>> 9498f864
    else:
        raise ValueError(f"Pipeline {config['pipeline']} not defined/imported")

    logger.info(f'Running pipeline: {config["pipeline"]}')
    p = pipeline(config=config, force_compute=args.force_compute, devices=devices)
    p.run_anonymization_pipeline(datasets)<|MERGE_RESOLUTION|>--- conflicted
+++ resolved
@@ -31,19 +31,17 @@
         subprocess.run(['bash', 'anonymization/pipelines/sttts/install.sh'])
         check_dependencies('anonymization/pipelines/sttts/requirements.txt')
         from anonymization.pipelines.sttts import STTTSPipeline as pipeline
-<<<<<<< HEAD
+    elif config['pipeline'] == "nac":
+        subprocess.run(['bash', 'anonymization/pipelines/nac/install.sh'])
+        if devices[0] == torch.device('cpu'):
+            from anonymization.pipelines.nac.nac_pipeline import NACPipeline as pipeline
+        else:
+            from anonymization.pipelines.nac.nac_pipeline_accelerate import NACPipeline as pipeline
     elif config['pipeline'] == "asrbn":
         check_dependencies('anonymization/pipelines/asrbn/requirements.txt')
         from anonymization.pipelines.asrbn import ASRBNPipeline as pipeline
     elif config['pipeline'] == "template":
         from anonymization.pipelines.template import TemplatePipeline as pipeline
-=======
-    elif config['pipeline'] == "nac":
-        if devices[0] == torch.device('cpu'):
-            from anonymization.pipelines.nac.nac_pipeline import NACPipeline as pipeline
-        else:
-            from anonymization.pipelines.nac.nac_pipeline_accelerate import NACPipeline as pipeline
->>>>>>> 9498f864
     else:
         raise ValueError(f"Pipeline {config['pipeline']} not defined/imported")
 
