import logging
from pathlib import Path
import numpy as np
import pandas as pd
import torch
from itertools import combinations_with_replacement
from collections import defaultdict
import random

from anonymization.modules import SpeakerExtraction
from utils.data_io import read_kaldi_format, write_table
from evaluation.privacy.asv.asv import ASV
from evaluation.privacy.asv.metrics.helpers import optimal_llr

logger = logging.getLogger(__name__)

class VoiceDistinctiveness:

    def __init__(self, spk_ext_model_dir, device, score_save_dir, plda_settings=None, distance='plda',
                 vec_type='xvector', num_per_spk='all'):
        self.num_per_spk = num_per_spk

<<<<<<< HEAD
        self.extractor = SpeakerExtraction(results_dir=score_save_dir / 'emb_xvect', model_dir=spk_ext_model_dir,
                                           devices=[device], settings={'vec_type': vec_type, 'emb_level': 'utt'})
=======
        self.extractor = SpeakerExtraction(results_dir=score_save_dir / 'emb_xvect',
                                           devices=[device], settings={'vec_type': vec_type, 'emb_level': 'utt', 'embed_model_path': spk_ext_model_dir})
>>>>>>> 3a0c3b71

        self.asv = ASV(model_dir=spk_ext_model_dir, device=device, score_save_dir=score_save_dir, distance=distance,
                       plda_settings=plda_settings, vec_type=vec_type)

    def compute_voice_similarity_matrix(self, segments_dir_x, segments_dir_y, exp_name, out_dir):
        spk2utt_x = self._get_spk2utt(segments_dir_x)
        spk2utt_y = self._get_spk2utt(segments_dir_y)

        vectors_x = self.extractor.extract_speakers(dataset_path=segments_dir_x)
        vectors_y = self.extractor.extract_speakers(dataset_path=segments_dir_y)

        x, y = self._select_utterances(spk2utt_x, spk2utt_y)

        x_speakers, x_utts = zip(*x)
        y_speakers, y_utts = zip(*y)

        trial_speakers = []
        trial_utts = []
        for x_spk, x_utt in x:
            for y_spk, y_utt in y:
                if x_utt != y_utt:
                    trial_speakers.append([x_spk, y_spk])
                    trial_utts.append([x_utt, y_utt])

        enrol_ids = list(set(x_utts))
        enrol_vectors = torch.stack([vectors_x.get_embedding_for_identifier(utt) for utt in enrol_ids])
        test_ids = list(set(y_utts))
        test_vectors = torch.stack([vectors_y.get_embedding_for_identifier(utt) for utt in test_ids])

        segments_file = out_dir / f'segments_{exp_name}_trial.txt'
        speakers_file = out_dir / f'spk_{exp_name}_trial.txt'
        scores_file = out_dir / f'scores_output_{exp_name}'

        np.savetxt(segments_file, trial_utts, delimiter=' ', newline='\n', fmt='%s')
        np.savetxt(speakers_file, trial_speakers, delimiter=' ', newline='\n', fmt='%s')

        sim_scores, enrol_indices, test_indices = self.asv.compute_distances(enrol_vectors=enrol_vectors,
                                                                             enrol_ids=enrol_ids,
                                                                             test_vectors=test_vectors,
                                                                             test_ids=test_ids)

        scores = self.asv.compute_trial_scores(trials=trial_utts, enrol_indices=enrol_indices,
                                               test_indices=test_indices, out_file=scores_file, sim_scores=sim_scores)

        trial_speakers = pd.DataFrame(trial_speakers, columns=['enroll_spk', 'trial_spk'])
        cal_data = self._score_calibration(scores=scores, speakers=trial_speakers,
                                           out_scores_file=Path(f'{scores_file}.calibrated'),
                                           out_spk_file=Path(f'{speakers_file}.calibrated'))
        return self._compute_similarity_matrix(score_data=cal_data, out_dir=out_dir, name=exp_name)

    def gvd(self, oo_sim, pp_sim):
        return 10 * np.log10(self.diagonal_dominance(pp_sim) / self.diagonal_dominance(oo_sim))

    def deid(self, oo_sim, op_sim):
        return 1 - (self.diagonal_dominance(op_sim) / self.diagonal_dominance(oo_sim))

    def _get_spk2utt(self, segments_dir):
        spk2utt_path = Path(segments_dir, 'spk2utt')

        if spk2utt_path.exists():
            return read_kaldi_format(filename=Path(segments_dir, 'spk2utt'))
        else:
            utt2spk_path = Path(segments_dir, 'utt2spk')
            if utt2spk_path.exists():
                utt2spk = read_kaldi_format(filename=Path(segments_dir, 'utt2spk'))
                spk2utt = defaultdict(list)
                for utt, spk in utt2spk.items():
                    spk2utt[spk].append(utt)
                return spk2utt
            else:
                raise FileNotFoundError(f'Either {spk2utt_path} or {utt2spk_path} must exist!')

    def _select_utterances(self, spk2utt_x, spk2utt_y):
        if self.num_per_spk == 'all':
            x = [(spk, utt) for spk, utt_list in spk2utt_x.items() for utt in utt_list]
            y = [(spk, utt) for spk, utt_list in spk2utt_y.items() for utt in utt_list]

        else:
            logger.info("choose %d utterances for each spk to create trial" % int(self.num_per_spk))
            x = [(spk, utt) for spk, utt_list in spk2utt_x.items()
                 for utt in random.sample(utt_list, k=min(self.num_per_spk, len(utt_list)))]
            y = [(spk, utt) for spk, utt_list in spk2utt_y.items()
                 for utt in random.sample(utt_list, k=min(self.num_per_spk, len(utt_list)))]

        return x, y

    def _score_calibration(self, scores, speakers, out_scores_file, out_spk_file):
        #spk_file: spk trials
        # scores = read_table(filename=scores_file, names=['enroll_id', 'trial_id', 'score'], dtype=[str, str, float])
        # speakers = read_table(filename=spk_file, names=['enroll_spk', 'trial_spk'], dtype=str)
        data = pd.concat([speakers, scores], axis=1)
        data['target'] = (data['enroll_spk'] == data['trial_spk'])

        targets = data[data['target'] == True]['score']
        target_scores = targets.to_numpy()
        nontargets = data[data['target'] == False]['score']
        nontarget_scores = nontargets.to_numpy()

        cal_target_scores, cal_nontarget_scores = optimal_llr(target_scores, nontarget_scores, laplace=True)
        data.loc[targets.index, 'cal_score'] = cal_target_scores
        data.loc[nontargets.index, 'cal_score'] = cal_nontarget_scores
        data = data.sort_values(by=['target', 'enroll_id', 'trial_id'], ascending=[False, True, True])

        write_table(table=data[['enroll_id', 'trial_id', 'cal_score']], filename=out_scores_file)
        write_table(table=data[['enroll_spk', 'trial_spk']], filename=out_spk_file)

        return data

    def _compute_similarity_matrix(self, score_data, out_dir, name):
        # score_data: dataframe with PLDA/cosine output scores
        # name: name of the similarity matrix

        spk_list = score_data['enroll_spk'].unique().tolist()
        num_spk = len(spk_list)
        similarity_matrix = np.zeros((num_spk, num_spk))

        for i, j in combinations_with_replacement(range(num_spk), 2):
            score_data_ij = score_data[(score_data['enroll_spk'] == spk_list[i]) &
                                       (score_data['trial_spk'] == spk_list[j])]
            llr = score_data_ij['score'].to_numpy()
            c = 1 / (1 + np.exp(-(np.sum(llr) / len(llr))))
            similarity_matrix[i, j] = c  # (sum(LLR)/len(LLR))
            similarity_matrix[j, i] = c  # (sum(LLR)/len(LLR))

        np.save(f'{out_dir}/similarity_matrix_{name}', similarity_matrix)
        return similarity_matrix

    def diagonal_dominance(self, matrix):
        # Ddiag
        #matrix = np.load(matrix_file)
        n = matrix.shape[0]  # matrix dimension
        m = np.mean(matrix)  # mean of all elements
        md = np.mean(np.diag(matrix))  # mean of diagonal elements
        mnd = (n / (n - 1)) * (m - (md / n))  # mean of off-diagonal elements
        return abs(md - mnd)<|MERGE_RESOLUTION|>--- conflicted
+++ resolved
@@ -20,13 +20,8 @@
                  vec_type='xvector', num_per_spk='all'):
         self.num_per_spk = num_per_spk
 
-<<<<<<< HEAD
-        self.extractor = SpeakerExtraction(results_dir=score_save_dir / 'emb_xvect', model_dir=spk_ext_model_dir,
-                                           devices=[device], settings={'vec_type': vec_type, 'emb_level': 'utt'})
-=======
         self.extractor = SpeakerExtraction(results_dir=score_save_dir / 'emb_xvect',
-                                           devices=[device], settings={'vec_type': vec_type, 'emb_level': 'utt', 'embed_model_path': spk_ext_model_dir})
->>>>>>> 3a0c3b71
+                                           devices=[device], settings={'vec_type': vec_type, 'emb_level': 'utt', 'emb_model_path': spk_ext_model_dir})
 
         self.asv = ASV(model_dir=spk_ext_model_dir, device=device, score_save_dir=score_save_dir, distance=distance,
                        plda_settings=plda_settings, vec_type=vec_type)
