--- conflicted
+++ resolved
@@ -85,11 +85,7 @@
             if len(test_set_info) == 1:
                 test_set_info.append("_")
             results.append({'dataset': test_set_info[0], 'split': test_set_info[1], 'fold': fold,
-<<<<<<< HEAD
                             'ser': 'anon' if anon_data_suffix in test_set else 'original', 'UAR': score, **score_per_emo})
-=======
-                'ser': 'anon' if anon_data_suffix in test_set else 'original', 'UAR': score, **score_per_emo})
->>>>>>> 8df345b1
             print(f'{test_set} fold: {fold} - UAR: {score}')
     results_df = pd.DataFrame(results)
     print(results_df)
