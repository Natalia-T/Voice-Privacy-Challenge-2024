--- conflicted
+++ resolved
@@ -1,12 +1,7 @@
 from pathlib import Path
 from datetime import datetime
-<<<<<<< HEAD
+import logging
 import time
-
-from anonymization.modules import SpeechRecognition, SpeechSynthesis, ProsodyExtraction, ProsodyAnonymization, SpeakerExtraction, \
-    SpeakerAnonymization
-=======
-import logging
 
 from anonymization.modules import (
     SpeechRecognition,
@@ -17,23 +12,11 @@
     SpeakerAnonymization,
 )
 import typing
->>>>>>> 3a0c3b71
 from utils import prepare_evaluation_data, save_yaml
 
 logger = logging.getLogger(__name__)
 
 class STTTSPipeline:
-<<<<<<< HEAD
-    """
-    This pipeline consists of:
-          - ASR -> phone sequence                             -
-    input - (prosody extractor -> prosody anonymizer)         - TTS -> output
-          - speaker embedding extractor -> speaker anonymizer -
-    """
-
-    def __init__(self, config, force_compute_all, devices):
-        self.total_start_time = time.time()
-=======
     def __init__(self, config: dict, force_compute: bool, devices: list):
         """
         Instantiates a STTTSPipeline with the complete feature extraction,
@@ -46,11 +29,11 @@
 
         Args:
             config (dict): a configuration dictionary, e.g., see anon_ims_sttts_pc.yaml
-            force_compute (bool): if True, forces re-computation of 
+            force_compute (bool): if True, forces re-computation of
                 all steps. otherwise uses saved results.
             devices (list): a list of torch-interpretable devices
         """
->>>>>>> 3a0c3b71
+        self.total_start_time = time.time()
         self.config = config
         model_dir = Path(config.get("models_dir", "models"))
         vectors_dir = Path(config.get("vectors_dir", "original_speaker_embeddings"))
@@ -112,20 +95,20 @@
         )
 
     def run_anonymization_pipeline(
-        self, 
-        datasets: typing.Dict[str, Path], 
+        self,
+        datasets: typing.Dict[str, Path],
         prepare_results: bool = True,
     ):
         """
             Runs the anonymization algorithm on the given datasets. Optionally
-            prepares the results such that the evaluation pipeline 
+            prepares the results such that the evaluation pipeline
             can interpret them.
 
             Args:
-                datasets (dict of str -> Path): The datasets on which the 
-                    anonymization pipeline should be runned on. These dataset 
+                datasets (dict of str -> Path): The datasets on which the
+                    anonymization pipeline should be runned on. These dataset
                     will be processed sequentially.
-                prepare_results (bool): if True, the resulting anonymization 
+                prepare_results (bool): if True, the resulting anonymization
                     .wavs are prepared for evaluation
         """
         anon_wav_scps = {}
@@ -133,74 +116,55 @@
         for i, (dataset_name, dataset_path) in enumerate(datasets.items()):
             logger.info(f"{i + 1}/{len(datasets)}: Processing {dataset_name}...")
             # Step 1: Recognize speech, extract speaker embeddings, extract prosody
-<<<<<<< HEAD
+            texts = self.speech_recognition.recognize_speech(
+                dataset_path=dataset_path, dataset_name=dataset_name
+            )
+            spk_embeddings = self.speaker_extraction.extract_speakers(
+                dataset_path=dataset_path, dataset_name=dataset_name
+            )
             start_time = time.time()
             texts = self.speech_recognition.recognize_speech(dataset_path=dataset_path, dataset_name=dataset_name)
-            print("--- Speech recognition time: %f min ---" % (float(time.time() - start_time) / 60))
+            logging.info("--- Speech recognition time: %f min ---" % (float(time.time() - start_time) / 60))
 
             start_time = time.time()
             spk_embeddings = self.speaker_extraction.extract_speakers(dataset_path=dataset_path,
                                                                       dataset_name=dataset_name)
-            print("--- Speaker extraction time: %f min ---" % (float(time.time() - start_time) / 60))
-
-            if self.prosody_extraction:
-                start_time = time.time()
-                prosody = self.prosody_extraction.extract_prosody(dataset_path=dataset_path, dataset_name=dataset_name,
-                                                                  texts=texts)
-                print("--- Prosody extraction time: %f min ---" % (float(time.time() - start_time) / 60))
-=======
-            texts = self.speech_recognition.recognize_speech(
-                dataset_path=dataset_path, dataset_name=dataset_name
-            )
-            spk_embeddings = self.speaker_extraction.extract_speakers(
-                dataset_path=dataset_path, dataset_name=dataset_name
-            )
+            logging.info("--- Speaker extraction time: %f min ---" % (float(time.time() - start_time) / 60))
 
             if self.prosody_extraction:
                 prosody = self.prosody_extraction.extract_prosody(
                     dataset_path=dataset_path, dataset_name=dataset_name, texts=texts
                 )
->>>>>>> 3a0c3b71
+                start_time = time.time()
+                prosody = self.prosody_extraction.extract_prosody(dataset_path=dataset_path, dataset_name=dataset_name,
+                                                                  texts=texts)
+                logging.info("--- Prosody extraction time: %f min ---" % (float(time.time() - start_time) / 60))
             else:
                 prosody = None
 
             # Step 2: Anonymize speaker, change prosody
-<<<<<<< HEAD
+            anon_embeddings = self.speaker_anonymization.anonymize_embeddings(
+                speaker_embeddings=spk_embeddings, dataset_name=dataset_name
+            )
             if self.speaker_anonymization:
                 start_time = time.time()
                 anon_embeddings = self.speaker_anonymization.anonymize_embeddings(speaker_embeddings=spk_embeddings,
                                                                                   dataset_name=dataset_name)
-                print("--- Speaker anonymization time: %f min ---" % (float(time.time() - start_time) / 60))
+                logging.info("--- Speaker anonymization time: %f min ---" % (float(time.time() - start_time) / 60))
             else:
                 anon_embeddings = spk_embeddings
-
-            if self.prosody_anonymization:
-                start_time = time.time()
-                anon_prosody = self.prosody_anonymization.anonymize_prosody(prosody=prosody)
-                print("--- Prosody anonymization time: %f min ---" % (float(time.time() - start_time) / 60))
-=======
-            anon_embeddings = self.speaker_anonymization.anonymize_embeddings(
-                speaker_embeddings=spk_embeddings, dataset_name=dataset_name
-            )
 
             if self.prosody_anonymization:
                 anon_prosody = self.prosody_anonymization.anonymize_prosody(
                     prosody=prosody
                 )
->>>>>>> 3a0c3b71
+                start_time = time.time()
+                anon_prosody = self.prosody_anonymization.anonymize_prosody(prosody=prosody)
+                logging.info("--- Prosody anonymization time: %f min ---" % (float(time.time() - start_time) / 60))
             else:
                 anon_prosody = prosody
 
             # Step 3: Synthesize
-<<<<<<< HEAD
-            start_time = time.time()
-            wav_scp = self.speech_synthesis.synthesize_speech(dataset_name=dataset_name, texts=texts,
-                                                              speaker_embeddings=anon_embeddings,
-                                                              prosody=anon_prosody, emb_level=anon_embeddings.emb_level)
-            anon_wav_scps[dataset_name] = wav_scp
-            print("--- Synthesis time: %f min ---" % (float(time.time() - start_time) / 60))
-            print('Done')
-=======
             wav_scp = self.speech_synthesis.synthesize_speech(
                 dataset_name=dataset_name,
                 texts=texts,
@@ -208,9 +172,14 @@
                 prosody=anon_prosody,
                 emb_level=anon_embeddings.emb_level,
             )
+            start_time = time.time()
+            wav_scp = self.speech_synthesis.synthesize_speech(dataset_name=dataset_name, texts=texts,
+                                                              speaker_embeddings=anon_embeddings,
+                                                              prosody=anon_prosody, emb_level=anon_embeddings.emb_level)
+            logging.info("--- Synthesis time: %f min ---" % (float(time.time() - start_time) / 60))
+
             anon_wav_scps[dataset_name] = wav_scp
             logger.info("Anonymization pipeline completed.")
->>>>>>> 3a0c3b71
 
         if prepare_results:
             logger.info("Preparing results according to the Kaldi format.")
@@ -230,6 +199,6 @@
                 self.config, self.results_dir / "formatted_data" / now / "config.yaml"
             )
 
-            print("--- Total computation time: %f min ---" % (float(time.time() - self.total_start_time) / 60))
+            logger.info("--- Total computation time: %f min ---" % (float(time.time() - self.total_start_time) / 60))
 
         return anon_wav_scps