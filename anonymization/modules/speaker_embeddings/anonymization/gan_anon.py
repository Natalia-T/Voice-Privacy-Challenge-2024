--- conflicted
+++ resolved
@@ -104,11 +104,6 @@
             anon_vectors.append(anon_vec)
             genders.append(gender)
 
-<<<<<<< HEAD
-        anon_embeddings = SpeakerEmbeddings(vec_type=self.vec_type, device=self.device, emb_level=emb_level)
-        anon_embeddings.set_vectors(identifiers=identifiers, vectors=torch.stack(anon_vectors, dim=0),
-                                    speakers=speakers, genders=genders)
-=======
         anon_embeddings = SpeakerEmbeddings(
             vec_type=self.vec_type, device=self.device, emb_level=emb_level
         )
@@ -118,7 +113,6 @@
             speakers=speakers,
             genders=genders,
         )
->>>>>>> 3a0c3b71
         if self.save_intermediate:
             torch.save(self.unused_indices, self.unused_indices_file)
 
