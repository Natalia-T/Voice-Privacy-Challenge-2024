import logging
from pathlib import Path
import numpy as np
import torch
import json
from tqdm import tqdm
from typing import Union

from os import PathLike
from sklearn.metrics.pairwise import cosine_distances
from sklearn.preprocessing import minmax_scale, StandardScaler

from .base_anon import BaseAnonymizer
from .utils.plda_model import PLDAModel
from ..speaker_extraction import SpeakerExtraction
from ..speaker_embeddings import SpeakerEmbeddings
from utils import transform_path

logger = logging.getLogger(__name__)

REVERSED_GENDERS = {
    "m": "f", 
    "f": "m"
}


class PoolAnonymizer(BaseAnonymizer):
    """
    An implementation of the 'Pool' anonymization method, that is based on the
    primary baseline of the Voice Privacy Challenge 2020.

    For every source x-vector, an anonymized x-vector is computed by finding 
    the N farthest x-vectors in an external pool (LibriTTS train-other-500) 
    according to the PLDA distance, and by averaging N∗ randomly selected
    vectors among them. In the baseline, we use:
        N = 200,
        N∗ = 100.
    """
    def __init__(
        self,
        vec_type: str = "xvector",
        device: Union[str, torch.device, int, None] = None,
        model_name: str = None,
        pool_data_dir: Union[str, PathLike] = "data/libritts_train_other_500",
        pool_vec_path: Union[str, PathLike] = "original_speaker_embeddings/pool_embeddings",
        N: int = 200,
        N_star: int = 100,
        distance: str = "plda",
        cross_gender: bool = False,
        proximity: bool = "farthest",
        scaling: str = None,
        stats_per_dim_path: Union[str, PathLike] = None,
        distance_model_path: Union[str, PathLike] = "distances/plda/libritts_train_other_500_xvector",
        embed_model_path: Union[str, PathLike] = None,
        save_intermediate: bool = False,
        suffix: str = "_anon",
        **kwargs,
    ):
        """
        Args:
            vec_type (str): Type of the speaker embeddings, currently supported
                are 'xvector', 'ecapa', 'style-embed'.

            device (Union[str, torch.device, int, None]): Device to use for
                the procedure, e.g. 'cpu', 'cuda', 'cuda:0', etc.
            
            model_name (str): Name of the model, used for distances that 
                require a model (e.g., PLDA).

            pool_data_dir (Union[str, PathLike]): Path to the audio data 
            which will be used for x-vector pool extraction.

            pool_vec_path (Union[str, PathLike]): Path to the stored
                speaker embeddings of the pool.

            N (int): Number of most 'fitting' vectors to consider.

            N_star (int): Number of vectors to randomly select from the N most
                'fitting' vectors, to compute the average.

            distance (str): Distance measure, either 'plda' or 'cosine'.

            cross_gender (bool): Whether to switch genders of the speakers
                during anonymization. 

            proximity (str): Proximity measure, determining which vectors in 
                the pool are the 'fittest', can be either 'farthest', 
                'nearest' or 'center'.

            scaling (str): Scaling method to use, can be either 'minmax' or
                'std'.

            stats_per_dim_path (Union[str, PathLike]): Path to the file
                containing the statistics for each dimension in the given
                embedding type.

            distance_model_path (Union[str, PathLike]): Path to the stored
                distance model (required for PLDA).

            embed_model_path (Union[str, PathLike]): Path to the directory
                containing the speaker embedding model.

            save_intermediate (bool): Whether to save intermediate results.

            suffix (str): Suffix to append to the output folder names.

        """
        # filter out kwargs that are not used in this class
        kwargs = locals()
        kwargs.pop("self")
        kwargs.pop("__class__")
        super().__init__(**kwargs)

        self.model_name = model_name if model_name else f"pool_{vec_type}"

        self.N = N 
        self.N_star = N_star
        self.proximity = proximity
        self.cross_gender = cross_gender
        self.save_intermediate = save_intermediate

        # external speaker pool
        self.pool_embeddings = self._load_pool_embeddings(
            pool_data_dir=Path(pool_data_dir).expanduser(),
            pool_vec_path=Path(pool_vec_path).expanduser(),
            embed_model_path=Path(embed_model_path).expanduser(),
        )
        self.pool_genders = {
            gender: [
                i
                for i, spk_gender in enumerate(self.pool_embeddings.genders)
                if spk_gender == gender
            ]
            for gender in set(self.pool_embeddings.genders)
        }

        # distance model; PLDA model if distance == plda; None if distance == cosine
        self.distance = distance  # distance measure, either 'plda' or 'cosine'
        if self.distance == "plda":
            self.distance_model = PLDAModel(
                train_embeddings=self.pool_embeddings,
                results_path=Path(distance_model_path),
                save_plda=self.save_intermediate,
            )
        else:
            self.distance_model = None

        # scaling to ensure correct value ranges per dimension
        self.scaling = scaling
        self.stats_per_dim_path = stats_per_dim_path or Path()

    def _load_pool_embeddings(self, pool_data_dir, pool_vec_path, embed_model_path):
        logger.debug(pool_data_dir)
        if pool_vec_path.exists():
<<<<<<< HEAD
            pool_embeddings = SpeakerEmbeddings(vec_type=self.vec_type, emb_level='spk', device=self.device)
=======
            pool_embeddings = SpeakerEmbeddings(
                vec_type=self.vec_type, emb_level="spk", device=self.device
            )
>>>>>>> 3a0c3b71
            pool_embeddings.load_vectors(pool_vec_path)
        else:
            extraction_settings = {"vec_type": self.vec_type, "emb_level": "spk", "embed_model_path": embed_model_path}
            emb_extractor = SpeakerExtraction(
                results_dir=pool_vec_path,
                devices=[self.device],
                settings=extraction_settings,
                save_intermediate=self.save_intermediate,
            )
            pool_embeddings = emb_extractor.extract_speakers(
                dataset_path=pool_data_dir, dataset_name=""
            )
        return pool_embeddings

    def anonymize_embeddings(self, speaker_embeddings: torch.Tensor, emb_level: str = "spk"):
        distance_matrix = self._compute_distances(
            vectors_a=self.pool_embeddings.vectors, vectors_b=speaker_embeddings.vectors
        )

        logging.info(f"Anonymize embeddings of {len(speaker_embeddings)} speakers...")
        identifiers = []
        speakers = []
        anon_vectors = []
        genders = []

        for i in tqdm(range(len(speaker_embeddings))):
            identifier, _ = speaker_embeddings[i]
            speaker = speaker_embeddings.original_speakers[i]
            gender = speaker_embeddings.genders[i]
            distances_to_speaker = distance_matrix[:, i]
            candidates = self._get_pool_candidates(distances_to_speaker, gender)
            selected_anon_pool = np.random.choice(
                candidates, self.N_star, replace=False
            )
            anon_vec = torch.mean(
                self.pool_embeddings.speaker_vectors[selected_anon_pool], dim=0
            )
            identifiers.append(identifier)
            speakers.append(speaker)
            anon_vectors.append(anon_vec)
            genders.append(
                gender if not self.cross_gender else REVERSED_GENDERS[gender]
            )

<<<<<<< HEAD
        anon_embeddings = SpeakerEmbeddings(vec_type=self.vec_type, device=self.device, emb_level=emb_level)
        anon_embeddings.set_vectors(identifiers=identifiers, vectors=torch.stack(anon_vectors, dim=0),
                                    speakers=speakers, genders=genders)
=======
        anon_embeddings = SpeakerEmbeddings(
            vec_type=self.vec_type, device=self.device, emb_level=emb_level
        )
        anon_embeddings.set_vectors(
            identifiers=identifiers,
            vectors=torch.stack(anon_vectors, dim=0),
            speakers=speakers,
            genders=genders,
        )
>>>>>>> 3a0c3b71

        return anon_embeddings

    def _compute_distances(self, vectors_a, vectors_b):
        if self.distance == "plda":
            return 1 - self.distance_model.compute_distance(
                enrollment_vectors=vectors_a, trial_vectors=vectors_b
            )
        elif self.distance == "cosine":
            return cosine_distances(X=vectors_a.cpu(), Y=vectors_b.cpu())
        else:
            return []

    def _get_pool_candidates(self, distances, gender):
        if self.cross_gender is True:
            distances = distances[self.pool_genders[REVERSED_GENDERS[gender]]]
        else:
            distances = distances[self.pool_genders[gender]]

        if self.proximity == "farthest":
            return np.argpartition(distances, -self.N)[-self.N :]
        elif self.proximity == "nearest":
            return np.argpartition(distances, self.N)[: self.N]
        elif self.proximity == "center":
            sorted_distances = np.sort(distances)
            return sorted_distances[
                len(sorted_distances) // 2 : (len(sorted_distances) // 2) + self.N
            ]

    def _load_scaling_ranges(self, stats_per_dim_path):
        if stats_per_dim_path and Path(stats_per_dim_path).exists():
            with open(stats_per_dim_path) as f:
                dim_ranges = json.load(f)
                return [
                    (v["min"], v["max"])
                    for k, v in sorted(dim_ranges.items(), key=lambda x: int(x[0]))
                ]
        else:
            raise FileNotFoundError(
                f"You need to specify a path to an existing file containing the statistics for "
                f"each dimension in the given embedding type, "
                f"stats_per_dim_path={stats_per_dim_path} is not valid!"
            )

    def _scale_embeddings(self, embeddings):
        vectors = embeddings.vectors.cpu().numpy()

        if self.scaling == "minmax":
            scaling_ranges = self._load_scaling_ranges(self.stats_per_dim_path)
            scaled_dims = []
            for i in range(len(scaling_ranges)):
                scaled_dims.append(
                    minmax_scale(vectors[:, i], scaling_ranges[i], axis=0)
                )

            scaled_vectors = torch.tensor(np.array(scaled_dims)).T.to(self.device)
            embeddings.vectors = scaled_vectors

        elif self.scaling == "std":
            std_scaler = StandardScaler()
            std_scaler.fit(self.pool_embeddings.vectors.cpu().numpy())
            scaled_vectors = torch.tensor(std_scaler.transform(vectors))
            embeddings.vectors = scaled_vectors

        return embeddings<|MERGE_RESOLUTION|>--- conflicted
+++ resolved
@@ -19,7 +19,7 @@
 logger = logging.getLogger(__name__)
 
 REVERSED_GENDERS = {
-    "m": "f", 
+    "m": "f",
     "f": "m"
 }
 
@@ -29,8 +29,8 @@
     An implementation of the 'Pool' anonymization method, that is based on the
     primary baseline of the Voice Privacy Challenge 2020.
 
-    For every source x-vector, an anonymized x-vector is computed by finding 
-    the N farthest x-vectors in an external pool (LibriTTS train-other-500) 
+    For every source x-vector, an anonymized x-vector is computed by finding
+    the N farthest x-vectors in an external pool (LibriTTS train-other-500)
     according to the PLDA distance, and by averaging N∗ randomly selected
     vectors among them. In the baseline, we use:
         N = 200,
@@ -51,7 +51,7 @@
         scaling: str = None,
         stats_per_dim_path: Union[str, PathLike] = None,
         distance_model_path: Union[str, PathLike] = "distances/plda/libritts_train_other_500_xvector",
-        embed_model_path: Union[str, PathLike] = None,
+        emb_model_path: Union[str, PathLike] = None,
         save_intermediate: bool = False,
         suffix: str = "_anon",
         **kwargs,
@@ -63,11 +63,11 @@
 
             device (Union[str, torch.device, int, None]): Device to use for
                 the procedure, e.g. 'cpu', 'cuda', 'cuda:0', etc.
-            
-            model_name (str): Name of the model, used for distances that 
+
+            model_name (str): Name of the model, used for distances that
                 require a model (e.g., PLDA).
 
-            pool_data_dir (Union[str, PathLike]): Path to the audio data 
+            pool_data_dir (Union[str, PathLike]): Path to the audio data
             which will be used for x-vector pool extraction.
 
             pool_vec_path (Union[str, PathLike]): Path to the stored
@@ -81,10 +81,10 @@
             distance (str): Distance measure, either 'plda' or 'cosine'.
 
             cross_gender (bool): Whether to switch genders of the speakers
-                during anonymization. 
-
-            proximity (str): Proximity measure, determining which vectors in 
-                the pool are the 'fittest', can be either 'farthest', 
+                during anonymization.
+
+            proximity (str): Proximity measure, determining which vectors in
+                the pool are the 'fittest', can be either 'farthest',
                 'nearest' or 'center'.
 
             scaling (str): Scaling method to use, can be either 'minmax' or
@@ -97,7 +97,7 @@
             distance_model_path (Union[str, PathLike]): Path to the stored
                 distance model (required for PLDA).
 
-            embed_model_path (Union[str, PathLike]): Path to the directory
+            emb_model_path (Union[str, PathLike]): Path to the directory
                 containing the speaker embedding model.
 
             save_intermediate (bool): Whether to save intermediate results.
@@ -113,7 +113,7 @@
 
         self.model_name = model_name if model_name else f"pool_{vec_type}"
 
-        self.N = N 
+        self.N = N
         self.N_star = N_star
         self.proximity = proximity
         self.cross_gender = cross_gender
@@ -123,7 +123,7 @@
         self.pool_embeddings = self._load_pool_embeddings(
             pool_data_dir=Path(pool_data_dir).expanduser(),
             pool_vec_path=Path(pool_vec_path).expanduser(),
-            embed_model_path=Path(embed_model_path).expanduser(),
+            emb_model_path=Path(emb_model_path).expanduser(),
         )
         self.pool_genders = {
             gender: [
@@ -152,13 +152,9 @@
     def _load_pool_embeddings(self, pool_data_dir, pool_vec_path, embed_model_path):
         logger.debug(pool_data_dir)
         if pool_vec_path.exists():
-<<<<<<< HEAD
-            pool_embeddings = SpeakerEmbeddings(vec_type=self.vec_type, emb_level='spk', device=self.device)
-=======
             pool_embeddings = SpeakerEmbeddings(
                 vec_type=self.vec_type, emb_level="spk", device=self.device
             )
->>>>>>> 3a0c3b71
             pool_embeddings.load_vectors(pool_vec_path)
         else:
             extraction_settings = {"vec_type": self.vec_type, "emb_level": "spk", "embed_model_path": embed_model_path}
@@ -203,11 +199,6 @@
                 gender if not self.cross_gender else REVERSED_GENDERS[gender]
             )
 
-<<<<<<< HEAD
-        anon_embeddings = SpeakerEmbeddings(vec_type=self.vec_type, device=self.device, emb_level=emb_level)
-        anon_embeddings.set_vectors(identifiers=identifiers, vectors=torch.stack(anon_vectors, dim=0),
-                                    speakers=speakers, genders=genders)
-=======
         anon_embeddings = SpeakerEmbeddings(
             vec_type=self.vec_type, device=self.device, emb_level=emb_level
         )
@@ -217,7 +208,6 @@
             speakers=speakers,
             genders=genders,
         )
->>>>>>> 3a0c3b71
 
         return anon_embeddings
 
