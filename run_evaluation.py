# We need to set CUDA_VISIBLE_DEVICES before we import Pytorch so we will read all arguments directly on startup
import logging
import os
from argparse import ArgumentParser
from collections import defaultdict
from pathlib import Path
<<<<<<< HEAD
=======
import pandas as pd
from typing import List
>>>>>>> 3a0c3b71

parser = ArgumentParser()
parser.add_argument('--config', default='config_eval.yaml')
parser.add_argument('--gpu_ids', default='0')
args = parser.parse_args()

if 'CUDA_VISIBLE_DEVICES' not in os.environ:  # do not overwrite previously set devices
    os.environ['CUDA_DEVICE_ORDER'] = 'PCI_BUS_ID'
    os.environ['CUDA_VISIBLE_DEVICES'] = args.gpu_ids

import torch
import time
import shutil
import itertools

from evaluation import evaluate_asv, train_asv_eval, evaluate_asr, train_asr_eval, evaluate_gvd
from utils import parse_yaml, find_asv_model_checkpoint, scan_checkpoint, combine_asr_data, split_vctk_into_common_and_diverse


def get_evaluation_steps(params):
    eval_steps = {}
    if 'privacy' in params:
        eval_steps['privacy'] = list(params['privacy'].keys())
    if 'utility' in params:
        eval_steps['utility'] = list(params['utility'].keys())

    if 'eval_steps' in params:
        param_eval_steps = params['eval_steps']

        for eval_part, eval_metrics in param_eval_steps.items():
            if eval_part not in eval_steps:
                raise KeyError(f'Unknown evaluation step {eval_part}, please specify in config')
            for metric in eval_metrics:
                if metric not in eval_steps[eval_part]:
                    raise KeyError(f'Unknown metric {metric}, please specify in config')
        return param_eval_steps
    return eval_steps


def get_eval_trial_datasets(datasets_list):
    eval_pairs = []

    for dataset in datasets_list:
        eval_pairs.extend([(f'{dataset["data"]}_{dataset["set"]}_{enroll}',
                            f'{dataset["data"]}_{dataset["set"]}_{trial}')
                           for enroll, trial in itertools.product(dataset['enrolls'], dataset['trials'])])
    return eval_pairs


<<<<<<< HEAD
def check_vctk_split(data_trials, eval_data_dir, anon_suffix):
    copy_files_for_orig = ['spk2utt', 'text', 'utt2spk', 'trials', 'spk2gender', 'wav.scp', 'utt2dur']
    copy_files_for_anon = ['spk2utt', 'text', 'utt2spk', 'trials']
    separated_data_trials = []

    for enroll, trial in data_trials:
        if 'vctk' in trial and '_all' in trial:
            common_split = trial.replace('all', 'common')  # same sentences for all speakers
            diverse_split = trial.replace('_all', '')  # different sentences for each speaker
            if (not Path(eval_data_dir, common_split).exists() or \
                    not Path(eval_data_dir, diverse_split).exists()):
                split_vctk_into_common_and_diverse(dataset=trial, output_path=eval_data_dir, orig_data_path=eval_data_dir,
                                                   copy_files=copy_files_for_orig, anon=False, anon_suffix=f'_{anon_suffix}',
                                                   out_data_split=Path(eval_data_dir, trial))
            if not Path(eval_data_dir, f'{common_split}_{anon_suffix}').exists() or \
                not Path(eval_data_dir, f'{diverse_split}_{anon_suffix}').exists():
                split_vctk_into_common_and_diverse(dataset=trial, output_path=eval_data_dir, orig_data_path=eval_data_dir,
                                                   copy_files=copy_files_for_anon, anon=True, anon_suffix=f'_{anon_suffix}',
                                                   out_data_split = Path(eval_data_dir, f'{trial}_{anon_suffix}'))
            separated_data_trials.append((enroll, common_split))
            separated_data_trials.append((enroll, diverse_split))
        else:
            separated_data_trials.append((enroll, trial))
    return separated_data_trials
=======
def get_eval_asr_datasets(datasets_list):
    eval_data = set()

    for dataset in datasets_list:
        eval_data.add(f'{dataset["data"]}_{dataset["set"]}_asr')

    return list(eval_data)


def find_asv_model_checkpoint(model_dir):
    if list(model_dir.glob('CKPT+*')):  # select latest checkpoint
        model_dir = scan_checkpoint(model_dir, 'CKPT')
    return model_dir


def asv_train(train_params, output_dir):
    logging.info(f'Train ASV model: {output_dir}')
    hparams = {
        'pretrained_path': str(train_params['pretrained_model']),
        'batch_size': train_params['batch_size'],
        'lr': train_params['lr'],
        'num_utt': train_params['num_utt'],
        'num_spk': train_params['num_spk'],
        'utt_selected_ways': train_params['utt_selection'],
        'number_of_epochs': train_params['epochs'],
        'anon': train_params['anon'],
        'data_folder': str(train_params['train_data_dir']),
        'output_folder': str(output_dir)
    }

    config = train_params['train_config']

    if train_params['num_spk'] == 'ALL':
        hparams['out_n_neurons'] = 921
    else:
        hparams['out_n_neurons'] = int(train_params['num_spk'])

    sb_run_opts = deepcopy(run_opts)
    if torch.cuda.device_count() > 0:
        sb_run_opts['data_parallel_backend'] = True
    train_asv_speaker_embeddings(config, hparams, run_opts=sb_run_opts)


def asv_eval(eval_datasets, eval_data_dir, params, device, anon_data_suffix, model_dir=None):
    model_dir = model_dir or find_asv_model_checkpoint(params['model_dir'])
    logging.info(f'Use ASV model for evaluation: {model_dir}')

    save_dir = params['evaluation']['results_dir'] / f'{params["evaluation"]["distance"]}_out'
    asv = ASV(model_dir=model_dir, device=device, score_save_dir=save_dir, distance=params['evaluation']['distance'],
              plda_settings=params['evaluation']['plda'], vec_type=params['vec_type'])

    attack_scenarios = ['oo', 'oa', 'aa']
    get_suffix = lambda x: f'_{anon_data_suffix}' if x == 'a' else ''
    results = []

    for enroll, trial in eval_datasets:
        for scenario in attack_scenarios:
            enroll_name = f'{enroll}{get_suffix(scenario[0])}'
            test_name = f'{trial}{get_suffix(scenario[1])}'

            EER = asv.eer_compute(enrol_dir=eval_data_dir / enroll_name, test_dir=eval_data_dir / test_name,
                                  trial_runs_file=eval_data_dir / trial / 'trials')

            logging.info(f'{enroll_name}-{test_name}: {scenario.upper()}-EER={EER}')
            trials_info = trial.split('_')
            gender = trials_info[3]
            if 'common' in trial:
                gender += '_common'
            results.append({'dataset': trials_info[0], 'split': trials_info[1], 'gender': gender,
                            'enrollment': 'original' if scenario[0] == 'o' else 'anon',
                            'trial': 'original' if scenario[1] == 'o' else 'anon', 'EER': round(EER * 100, 3)})

    results_df = pd.DataFrame(results)
    logging.info(results_df)
    results_df.to_csv(save_dir / 'results.csv')


def gvd_eval(eval_datasets, eval_data_dir, params, device, anon_data_suffix):

    def get_similarity_matrix(vd_model, out_dir, exp_name, segments_folder):
        if (out_dir / f'similarity_matrix_{exp_name}.npy').exists() and not recompute:
            return np.load(out_dir / f'similarity_matrix_{exp_name}.npy')
        else:
            return vd_model.compute_voice_similarity_matrix(segments_dir_x=segments_folder,
                                                            segments_dir_y=segments_folder, exp_name=exp_name,
                                                            out_dir=out_dir)

    num_utt_per_spk = params['num_utt']
    gvd_tag = f'gvd-{num_utt_per_spk}' if isinstance(num_utt_per_spk, int) else 'gvd'
    save_dir = params['results_dir'] / f'{params["asv_params"]["evaluation"]["distance"]}_out' / gvd_tag
    recompute = params.get('recompute', False)

    vd_settings = {
        'device': device,
        'plda_settings': params['asv_params']['evaluation']['plda'],
        'distance': params['asv_params']['evaluation']['distance'],
        'vec_type': params['asv_params']['vec_type'],
        'num_per_spk': num_utt_per_spk
    }

    if 'model_dir' in params['asv_params']:  # use the same ASV model for original and anon speaker space
        spk_ext_model_dir = find_asv_model_checkpoint(params['asv_params']['model_dir'])
        vd = VoiceDistinctiveness(spk_ext_model_dir=spk_ext_model_dir, score_save_dir=save_dir,
                                  **vd_settings)
        vd_orig, vd_anon = None, None
        save_dir_orig, save_dir_anon = None, None
        logging.info(f'Use ASV model {spk_ext_model_dir} for computing voice similarities of original and anonymized speakers')
    elif 'orig_model_dir' in params['asv_params'] and 'anon_model_dir' in params['asv_params']:
        # use different ASV models for original and anon speaker spaces
        spk_ext_model_dir_orig = find_asv_model_checkpoint(params['asv_params']['orig_model_dir'])
        save_dir_orig = params['orig_results_dir'] / f'{params["asv_params"]["evaluation"]["distance"]}_out' / gvd_tag
        vd_orig = VoiceDistinctiveness(spk_ext_model_dir=spk_ext_model_dir_orig, score_save_dir=save_dir_orig,
                                       **vd_settings)
        spk_ext_model_dir_anon = find_asv_model_checkpoint(params['asv_params']['anon_model_dir'])
        save_dir_anon = params['anon_results_dir'] / f'{params["asv_params"]["evaluation"]["distance"]}_out' / gvd_tag
        vd_anon = VoiceDistinctiveness(spk_ext_model_dir=spk_ext_model_dir_anon,  score_save_dir=save_dir_anon,
                                       **vd_settings)
        vd = None
        logging.info(f'Use ASV model {spk_ext_model_dir_orig} for computing voice similarities of original speakers and ASV '
              f'model {spk_ext_model_dir_anon} for voice similarities of anonymized speakers')
    else:
        raise ValueError('GVD: You either need to specify one "model_dir" for both original and anonymized data or '
                         'one "orig_model_dir" and one "anon_model_dir"!')

    for _, trial in eval_datasets:
        osp_set_folder = eval_data_dir / trial
        psp_set_folder = eval_data_dir / f'{trial}_{anon_data_suffix}'
        trial_out_dir = save_dir / trial
        trial_out_dir.mkdir(exist_ok=True, parents=True)

        if vd_orig:
            orig_trial_out_dir = save_dir_orig / trial
            orig_trial_out_dir.mkdir(exist_ok=True, parents=True)
            oo_sim = get_similarity_matrix(vd_model=vd_orig, out_dir=orig_trial_out_dir, exp_name='osp_osp',
                                           segments_folder=osp_set_folder)
        else:
            oo_sim = get_similarity_matrix(vd_model=vd, out_dir=trial_out_dir, exp_name='osp_osp',
                                           segments_folder=osp_set_folder)
        if vd_anon:
            anon_trial_out_dir = save_dir_anon / trial
            anon_trial_out_dir.mkdir(exist_ok=True, parents=True)
            pp_sim = get_similarity_matrix(vd_model=vd_anon, out_dir=anon_trial_out_dir, exp_name='psp_psp',
                                           segments_folder=psp_set_folder)
        else:
            pp_sim = get_similarity_matrix(vd_model=vd, out_dir=trial_out_dir, exp_name='psp_psp',
                                           segments_folder=psp_set_folder)

        gvd_value = vd.gvd(oo_sim, pp_sim) if vd else vd_orig.gvd(oo_sim, pp_sim)
        with open(trial_out_dir / 'gain_of_voice_distinctiveness', 'w') as f:
            f.write(str(gvd_value))
        logging.info(f'{trial} gvd={gvd_value}')


def asr_train(params: dict, libri_dir: Path, model_name: str, model_dir: Path, anon_data_suffix: str):
    logging.info(f'Train ASR model: {model_dir}')
    exp_dir = Path('exp', model_name)
    libri_dir = Path(libri_dir).expanduser() # could be relative to userdir
    ngpu = min(params.get('num_gpus', 0), torch.cuda.device_count())  # cannot use more gpus than available

    train_params = [
        '--lang', 'en',
        '--ngpu', str(ngpu),
        '--expdir', str(exp_dir.absolute()),
        '--use_lm', 'false',
        '--nbpe', '5000',
        '--num_utt', str(params['num_utt']),
        '--num_spk', str(params['num_spk']),
        '--max_wav_duration', '30',
        '--test_sets', "test_clean test_other dev_clean dev_other",
        '--valid_set', "dev",
        '--bpe_train_text', "data/train_clean_360/text",
        '--nj', str(params.get('nj', 5))
    ]

    asr_config = 'conf/train_asr_transformer.yaml'

    if params.get('anon', False):
        local_data_opts = ' '.join([str(libri_dir.absolute()), str(params['train_data_dir'].absolute()), anon_data_suffix])
        train_set = f'train_clean_360_{anon_data_suffix}'
        if params.get('finetuning', False) is True:
            asr_config = 'conf/train_asr_transformer_anon.yaml'
            train_params.extend(['--pretrained_model', f'{str(params["pretrained_model"].absolute())}/valid.acc.ave.pth'])
    else:
        local_data_opts = str(libri_dir)
        train_set = 'train_clean_360'
>>>>>>> 3a0c3b71


<<<<<<< HEAD
def get_eval_asr_datasets(datasets_list, eval_data_dir, anon_suffix):
    # combines the trial subsets (trial_f, trial_m) of each dataset into one asr dataset
    eval_data = set()

    # in case one bigger dataset is divided into smaller parts (e.g. vctk_all into vctk and vctk_common) we need to
    # collect all parts together to create one asr dataset for the whole instead of for each subpart
    collated_datasets = defaultdict(list)
    for dataset in datasets_list:
        asr_dataset_name = f'{dataset["data"]}_{dataset["set"]}_asr'
        collated_datasets[asr_dataset_name].append(dataset)

    for asr_dataset_name, datasets in collated_datasets.items():
        for asr_dataset in (asr_dataset_name, f'{asr_dataset_name}_{anon_suffix}'): # for orig and anon
            if not Path(eval_data_dir / asr_dataset).exists():
                trial_dirs = []
                for dataset in datasets:
                    for trial in dataset['trials']:
                        trial_dirs.append(Path(eval_data_dir / f'{dataset["data"]}_{dataset["set"]}_{trial}'))
                output_dir = Path(eval_data_dir / asr_dataset)
                combine_asr_data(input_dirs=trial_dirs, output_dir=output_dir)
        eval_data.add(asr_dataset_name)
=======
    cwd = Path.cwd()
    os.chdir('evaluation/utility/asr')  # espnet recipe needs several files at specific relative positions
    logging.debug(Path.cwd())
    subprocess.run(['./asr.sh'] + train_params)

    subprocess.run(['ln', '-srf', exp_dir, model_dir])
    os.chdir(cwd)


def asr_eval_sh(eval_datasets: List[str], eval_data_dir: Path, params, model_path, libri_dir, anon_data_suffix):
    logging.info(f'Use ASR model for evaluation: {model_path}')
    test_sets = []

    for asr_dataset in eval_datasets:
        anon_asr_dataset = f'{asr_dataset}_{anon_data_suffix}'
        test_sets.append(str((eval_data_dir / asr_dataset).absolute()))
        test_sets.append(str((eval_data_dir / anon_asr_dataset).absolute()))

    ngpu = min(params.get('num_gpus', 0), torch.cuda.device_count())  # cannot use more gpus than available

    inference_params = [
        '--ngpu', str(ngpu),
        '--expdir', str(model_path.absolute()),
        '--asr_exp', str(model_path),
        '--use_lm', 'true',
        '--local_data_opts', str(libri_dir),
        '--nbpe', '5000',
        '--lm_config', str(params['lm_dir'] / 'config.yaml'),
        '--lm_exp', str(params['lm_dir']),
        '--inference_config', 'conf/decode_asr.yaml',
        '--test_sets', ' '.join(test_sets),
        '--skip_train', 'true',
        '--gpu_inference', 'true',
        '--inference_nj', str(params.get('nj', 5)),
        '--inference_asr_model', 'valid.acc.ave.pth',
    ]
>>>>>>> 3a0c3b71

    return list(eval_data)


if __name__ == '__main__':
    logging.basicConfig(level=logging.INFO, format='%(asctime)s - %(name)s- %(levelname)s - %(message)s')

    params = parse_yaml(Path('configs', args.config))
    device = torch.device('cuda:0' if torch.cuda.is_available() else 'cpu')

    eval_data_dir = params['eval_data_dir']
    anon_suffix = params['anon_data_suffix']
    eval_steps = get_evaluation_steps(params)
    eval_data_trials = get_eval_trial_datasets(params['datasets'])
    eval_data_trials = check_vctk_split(eval_data_trials, eval_data_dir=eval_data_dir, anon_suffix=anon_suffix)
    eval_data_asr = get_eval_asr_datasets(params['datasets'], eval_data_dir=eval_data_dir, anon_suffix=anon_suffix)

    # make sure given paths exist
    assert eval_data_dir.exists(), f'{eval_data_dir} does not exist'

    if 'privacy' in eval_steps:
        if 'asv' in eval_steps['privacy']:
            asv_params = params['privacy']['asv']
            model_dir = find_asv_model_checkpoint(asv_params['model_dir'])
            if 'training' in asv_params:
                asv_train_params = asv_params['training']
                if not model_dir.exists() or asv_train_params.get('retrain', True) is True:
                    start_time = time.time()
<<<<<<< HEAD
                    print('Perform ASV training')
                    train_asv_eval(train_params=asv_train_params, output_dir=asv_params['model_dir'])
                    print("ASV training time: %f min ---" % (float(time.time() - start_time) / 60))
=======
                    logging.info('Perform ASV training')
                    asv_train(train_params=asv_train_params, output_dir=asv_params['model_dir'])
                    logging.info("ASV training time: %f min ---" % (float(time.time() - start_time) / 60))
>>>>>>> 3a0c3b71
                    model_dir = scan_checkpoint(model_dir, 'CKPT')
                    if asv_params['vec_type'] == 'xvector':
                        shutil.copy('evaluation/privacy/asv/asv_train/hparams/xvector/hyperparams.yaml', model_dir)
                    else:
                        shutil.copy('evaluation/privacy/asv/asv_train/hparams/ecapa/hyperparams.yaml', model_dir)

            if 'evaluation' in asv_params:
                logging.info('Perform ASV evaluation')
                start_time = time.time()
<<<<<<< HEAD
                evaluate_asv(eval_datasets=eval_data_trials, eval_data_dir=eval_data_dir, params=asv_params,
                             device=device,  model_dir=model_dir, anon_data_suffix=anon_suffix)
                print("--- EER computation time: %f min ---" % (float(time.time() - start_time) / 60))
=======
                asv_eval(eval_datasets=eval_data_trials, eval_data_dir=eval_data_dir, params=asv_params, device=device,
                         model_dir=model_dir, anon_data_suffix=anon_suffix)
                logging.info("--- EER computation time: %f min ---" % (float(time.time() - start_time) / 60))
>>>>>>> 3a0c3b71

    if 'utility' in eval_steps:
        if 'asr' in eval_steps['utility']:
            asr_params = params['utility']['asr']
            model_name = asr_params['model_name']
            model_dir = asr_params['model_dir']
            libri_dir = asr_params['libri_dir']
            backend = asr_params['backend'].lower()
            asr_model_path = None

            if 'training' in asr_params:
                asr_train_params = asr_params['training']
                asr_model_path = model_dir / 'asr_train_asr_transformer_raw_en_bpe5000'
                if asr_train_params['anon'] and asr_train_params['finetuning']:
                    asr_model_path = model_dir / 'asr_train_asr_transformer_anon_raw_en_bpe5000'

                if not model_dir.exists() or asr_train_params.get('retrain', True) is True:
                    start_time = time.time()
<<<<<<< HEAD
                    print('Perform ASR training')
                    train_asr_eval(params=asr_train_params, libri_dir=libri_dir, model_name=model_name,
                                   model_dir=model_dir, anon_data_suffix=anon_suffix)
                    print("--- ASR training time: %f min ---" % (float(time.time() - start_time) / 60))
=======
                    logging.info('Perform ASR training')
                    asr_train(params=asr_train_params, libri_dir=libri_dir, model_name=model_name,
                              model_dir=model_dir, anon_data_suffix=anon_suffix)
                    logging.info("--- ASR training time: %f min ---" % (float(time.time() - start_time) / 60))
>>>>>>> 3a0c3b71

            if 'evaluation' in asr_params:
                asr_eval_params = asr_params['evaluation']
                if not asr_model_path:
                    if backend == 'espnet':
                        if asr_eval_params.get('anon_train_model', False):
                            asr_model_path = model_dir / 'asr_train_asr_transformer_anon_raw_en_bpe5000'
                        else:
                            asr_model_path = model_dir / 'asr_train_asr_transformer_raw_en_bpe5000'
                    else:
                        asr_model_path = model_dir

                start_time = time.time()
<<<<<<< HEAD
                print('Perform ASR evaluation')
                evaluate_asr(eval_datasets=eval_data_asr, eval_data_dir=eval_data_dir, params=asr_eval_params,
                             model_path=asr_model_path, anon_data_suffix=anon_suffix, libri_dir=libri_dir,
                             device=device, backend=backend)
                print("--- ASR evaluation time: %f min ---" % (float(time.time() - start_time) / 60))
=======
                logging.info('Perform ASR evaluation')
                asr_eval_sh(eval_datasets=eval_data_asr, eval_data_dir=eval_data_dir, params=asr_eval_params,
                            model_path=asr_model_path, anon_data_suffix=anon_suffix, libri_dir=libri_dir)
                logging.info("--- ASR evaluation time: %f min ---" % (float(time.time() - start_time) / 60))
>>>>>>> 3a0c3b71

        if 'gvd' in eval_steps['utility']:
            gvd_params = params['utility']['gvd']
            start_time = time.time()
<<<<<<< HEAD
            print('Perform GVD evaluation')
            evaluate_gvd(eval_datasets=eval_data_trials, eval_data_dir=eval_data_dir, params=gvd_params,
                         device=device, anon_data_suffix=anon_suffix)
            print("--- GVD  computation time: %f min ---" % (float(time.time() - start_time) / 60))
=======
            logging.info('Perform GVD evaluation')
            gvd_eval(eval_datasets=eval_data_trials, eval_data_dir=eval_data_dir, params=gvd_params, device=device,
                     anon_data_suffix=anon_suffix)
            logging.info("--- GVD  computation time: %f min ---" % (float(time.time() - start_time) / 60))
>>>>>>> 3a0c3b71
<|MERGE_RESOLUTION|>--- conflicted
+++ resolved
@@ -4,11 +4,8 @@
 from argparse import ArgumentParser
 from collections import defaultdict
 from pathlib import Path
-<<<<<<< HEAD
-=======
 import pandas as pd
 from typing import List
->>>>>>> 3a0c3b71
 
 parser = ArgumentParser()
 parser.add_argument('--config', default='config_eval.yaml')
@@ -58,7 +55,6 @@
     return eval_pairs
 
 
-<<<<<<< HEAD
 def check_vctk_split(data_trials, eval_data_dir, anon_suffix):
     copy_files_for_orig = ['spk2utt', 'text', 'utt2spk', 'trials', 'spk2gender', 'wav.scp', 'utt2dur']
     copy_files_for_anon = ['spk2utt', 'text', 'utt2spk', 'trials']
@@ -83,196 +79,8 @@
         else:
             separated_data_trials.append((enroll, trial))
     return separated_data_trials
-=======
-def get_eval_asr_datasets(datasets_list):
-    eval_data = set()
-
-    for dataset in datasets_list:
-        eval_data.add(f'{dataset["data"]}_{dataset["set"]}_asr')
-
-    return list(eval_data)
 
 
-def find_asv_model_checkpoint(model_dir):
-    if list(model_dir.glob('CKPT+*')):  # select latest checkpoint
-        model_dir = scan_checkpoint(model_dir, 'CKPT')
-    return model_dir
-
-
-def asv_train(train_params, output_dir):
-    logging.info(f'Train ASV model: {output_dir}')
-    hparams = {
-        'pretrained_path': str(train_params['pretrained_model']),
-        'batch_size': train_params['batch_size'],
-        'lr': train_params['lr'],
-        'num_utt': train_params['num_utt'],
-        'num_spk': train_params['num_spk'],
-        'utt_selected_ways': train_params['utt_selection'],
-        'number_of_epochs': train_params['epochs'],
-        'anon': train_params['anon'],
-        'data_folder': str(train_params['train_data_dir']),
-        'output_folder': str(output_dir)
-    }
-
-    config = train_params['train_config']
-
-    if train_params['num_spk'] == 'ALL':
-        hparams['out_n_neurons'] = 921
-    else:
-        hparams['out_n_neurons'] = int(train_params['num_spk'])
-
-    sb_run_opts = deepcopy(run_opts)
-    if torch.cuda.device_count() > 0:
-        sb_run_opts['data_parallel_backend'] = True
-    train_asv_speaker_embeddings(config, hparams, run_opts=sb_run_opts)
-
-
-def asv_eval(eval_datasets, eval_data_dir, params, device, anon_data_suffix, model_dir=None):
-    model_dir = model_dir or find_asv_model_checkpoint(params['model_dir'])
-    logging.info(f'Use ASV model for evaluation: {model_dir}')
-
-    save_dir = params['evaluation']['results_dir'] / f'{params["evaluation"]["distance"]}_out'
-    asv = ASV(model_dir=model_dir, device=device, score_save_dir=save_dir, distance=params['evaluation']['distance'],
-              plda_settings=params['evaluation']['plda'], vec_type=params['vec_type'])
-
-    attack_scenarios = ['oo', 'oa', 'aa']
-    get_suffix = lambda x: f'_{anon_data_suffix}' if x == 'a' else ''
-    results = []
-
-    for enroll, trial in eval_datasets:
-        for scenario in attack_scenarios:
-            enroll_name = f'{enroll}{get_suffix(scenario[0])}'
-            test_name = f'{trial}{get_suffix(scenario[1])}'
-
-            EER = asv.eer_compute(enrol_dir=eval_data_dir / enroll_name, test_dir=eval_data_dir / test_name,
-                                  trial_runs_file=eval_data_dir / trial / 'trials')
-
-            logging.info(f'{enroll_name}-{test_name}: {scenario.upper()}-EER={EER}')
-            trials_info = trial.split('_')
-            gender = trials_info[3]
-            if 'common' in trial:
-                gender += '_common'
-            results.append({'dataset': trials_info[0], 'split': trials_info[1], 'gender': gender,
-                            'enrollment': 'original' if scenario[0] == 'o' else 'anon',
-                            'trial': 'original' if scenario[1] == 'o' else 'anon', 'EER': round(EER * 100, 3)})
-
-    results_df = pd.DataFrame(results)
-    logging.info(results_df)
-    results_df.to_csv(save_dir / 'results.csv')
-
-
-def gvd_eval(eval_datasets, eval_data_dir, params, device, anon_data_suffix):
-
-    def get_similarity_matrix(vd_model, out_dir, exp_name, segments_folder):
-        if (out_dir / f'similarity_matrix_{exp_name}.npy').exists() and not recompute:
-            return np.load(out_dir / f'similarity_matrix_{exp_name}.npy')
-        else:
-            return vd_model.compute_voice_similarity_matrix(segments_dir_x=segments_folder,
-                                                            segments_dir_y=segments_folder, exp_name=exp_name,
-                                                            out_dir=out_dir)
-
-    num_utt_per_spk = params['num_utt']
-    gvd_tag = f'gvd-{num_utt_per_spk}' if isinstance(num_utt_per_spk, int) else 'gvd'
-    save_dir = params['results_dir'] / f'{params["asv_params"]["evaluation"]["distance"]}_out' / gvd_tag
-    recompute = params.get('recompute', False)
-
-    vd_settings = {
-        'device': device,
-        'plda_settings': params['asv_params']['evaluation']['plda'],
-        'distance': params['asv_params']['evaluation']['distance'],
-        'vec_type': params['asv_params']['vec_type'],
-        'num_per_spk': num_utt_per_spk
-    }
-
-    if 'model_dir' in params['asv_params']:  # use the same ASV model for original and anon speaker space
-        spk_ext_model_dir = find_asv_model_checkpoint(params['asv_params']['model_dir'])
-        vd = VoiceDistinctiveness(spk_ext_model_dir=spk_ext_model_dir, score_save_dir=save_dir,
-                                  **vd_settings)
-        vd_orig, vd_anon = None, None
-        save_dir_orig, save_dir_anon = None, None
-        logging.info(f'Use ASV model {spk_ext_model_dir} for computing voice similarities of original and anonymized speakers')
-    elif 'orig_model_dir' in params['asv_params'] and 'anon_model_dir' in params['asv_params']:
-        # use different ASV models for original and anon speaker spaces
-        spk_ext_model_dir_orig = find_asv_model_checkpoint(params['asv_params']['orig_model_dir'])
-        save_dir_orig = params['orig_results_dir'] / f'{params["asv_params"]["evaluation"]["distance"]}_out' / gvd_tag
-        vd_orig = VoiceDistinctiveness(spk_ext_model_dir=spk_ext_model_dir_orig, score_save_dir=save_dir_orig,
-                                       **vd_settings)
-        spk_ext_model_dir_anon = find_asv_model_checkpoint(params['asv_params']['anon_model_dir'])
-        save_dir_anon = params['anon_results_dir'] / f'{params["asv_params"]["evaluation"]["distance"]}_out' / gvd_tag
-        vd_anon = VoiceDistinctiveness(spk_ext_model_dir=spk_ext_model_dir_anon,  score_save_dir=save_dir_anon,
-                                       **vd_settings)
-        vd = None
-        logging.info(f'Use ASV model {spk_ext_model_dir_orig} for computing voice similarities of original speakers and ASV '
-              f'model {spk_ext_model_dir_anon} for voice similarities of anonymized speakers')
-    else:
-        raise ValueError('GVD: You either need to specify one "model_dir" for both original and anonymized data or '
-                         'one "orig_model_dir" and one "anon_model_dir"!')
-
-    for _, trial in eval_datasets:
-        osp_set_folder = eval_data_dir / trial
-        psp_set_folder = eval_data_dir / f'{trial}_{anon_data_suffix}'
-        trial_out_dir = save_dir / trial
-        trial_out_dir.mkdir(exist_ok=True, parents=True)
-
-        if vd_orig:
-            orig_trial_out_dir = save_dir_orig / trial
-            orig_trial_out_dir.mkdir(exist_ok=True, parents=True)
-            oo_sim = get_similarity_matrix(vd_model=vd_orig, out_dir=orig_trial_out_dir, exp_name='osp_osp',
-                                           segments_folder=osp_set_folder)
-        else:
-            oo_sim = get_similarity_matrix(vd_model=vd, out_dir=trial_out_dir, exp_name='osp_osp',
-                                           segments_folder=osp_set_folder)
-        if vd_anon:
-            anon_trial_out_dir = save_dir_anon / trial
-            anon_trial_out_dir.mkdir(exist_ok=True, parents=True)
-            pp_sim = get_similarity_matrix(vd_model=vd_anon, out_dir=anon_trial_out_dir, exp_name='psp_psp',
-                                           segments_folder=psp_set_folder)
-        else:
-            pp_sim = get_similarity_matrix(vd_model=vd, out_dir=trial_out_dir, exp_name='psp_psp',
-                                           segments_folder=psp_set_folder)
-
-        gvd_value = vd.gvd(oo_sim, pp_sim) if vd else vd_orig.gvd(oo_sim, pp_sim)
-        with open(trial_out_dir / 'gain_of_voice_distinctiveness', 'w') as f:
-            f.write(str(gvd_value))
-        logging.info(f'{trial} gvd={gvd_value}')
-
-
-def asr_train(params: dict, libri_dir: Path, model_name: str, model_dir: Path, anon_data_suffix: str):
-    logging.info(f'Train ASR model: {model_dir}')
-    exp_dir = Path('exp', model_name)
-    libri_dir = Path(libri_dir).expanduser() # could be relative to userdir
-    ngpu = min(params.get('num_gpus', 0), torch.cuda.device_count())  # cannot use more gpus than available
-
-    train_params = [
-        '--lang', 'en',
-        '--ngpu', str(ngpu),
-        '--expdir', str(exp_dir.absolute()),
-        '--use_lm', 'false',
-        '--nbpe', '5000',
-        '--num_utt', str(params['num_utt']),
-        '--num_spk', str(params['num_spk']),
-        '--max_wav_duration', '30',
-        '--test_sets', "test_clean test_other dev_clean dev_other",
-        '--valid_set', "dev",
-        '--bpe_train_text', "data/train_clean_360/text",
-        '--nj', str(params.get('nj', 5))
-    ]
-
-    asr_config = 'conf/train_asr_transformer.yaml'
-
-    if params.get('anon', False):
-        local_data_opts = ' '.join([str(libri_dir.absolute()), str(params['train_data_dir'].absolute()), anon_data_suffix])
-        train_set = f'train_clean_360_{anon_data_suffix}'
-        if params.get('finetuning', False) is True:
-            asr_config = 'conf/train_asr_transformer_anon.yaml'
-            train_params.extend(['--pretrained_model', f'{str(params["pretrained_model"].absolute())}/valid.acc.ave.pth'])
-    else:
-        local_data_opts = str(libri_dir)
-        train_set = 'train_clean_360'
->>>>>>> 3a0c3b71
-
-
-<<<<<<< HEAD
 def get_eval_asr_datasets(datasets_list, eval_data_dir, anon_suffix):
     # combines the trial subsets (trial_f, trial_m) of each dataset into one asr dataset
     eval_data = set()
@@ -294,44 +102,6 @@
                 output_dir = Path(eval_data_dir / asr_dataset)
                 combine_asr_data(input_dirs=trial_dirs, output_dir=output_dir)
         eval_data.add(asr_dataset_name)
-=======
-    cwd = Path.cwd()
-    os.chdir('evaluation/utility/asr')  # espnet recipe needs several files at specific relative positions
-    logging.debug(Path.cwd())
-    subprocess.run(['./asr.sh'] + train_params)
-
-    subprocess.run(['ln', '-srf', exp_dir, model_dir])
-    os.chdir(cwd)
-
-
-def asr_eval_sh(eval_datasets: List[str], eval_data_dir: Path, params, model_path, libri_dir, anon_data_suffix):
-    logging.info(f'Use ASR model for evaluation: {model_path}')
-    test_sets = []
-
-    for asr_dataset in eval_datasets:
-        anon_asr_dataset = f'{asr_dataset}_{anon_data_suffix}'
-        test_sets.append(str((eval_data_dir / asr_dataset).absolute()))
-        test_sets.append(str((eval_data_dir / anon_asr_dataset).absolute()))
-
-    ngpu = min(params.get('num_gpus', 0), torch.cuda.device_count())  # cannot use more gpus than available
-
-    inference_params = [
-        '--ngpu', str(ngpu),
-        '--expdir', str(model_path.absolute()),
-        '--asr_exp', str(model_path),
-        '--use_lm', 'true',
-        '--local_data_opts', str(libri_dir),
-        '--nbpe', '5000',
-        '--lm_config', str(params['lm_dir'] / 'config.yaml'),
-        '--lm_exp', str(params['lm_dir']),
-        '--inference_config', 'conf/decode_asr.yaml',
-        '--test_sets', ' '.join(test_sets),
-        '--skip_train', 'true',
-        '--gpu_inference', 'true',
-        '--inference_nj', str(params.get('nj', 5)),
-        '--inference_asr_model', 'valid.acc.ave.pth',
-    ]
->>>>>>> 3a0c3b71
 
     return list(eval_data)
 
@@ -360,15 +130,9 @@
                 asv_train_params = asv_params['training']
                 if not model_dir.exists() or asv_train_params.get('retrain', True) is True:
                     start_time = time.time()
-<<<<<<< HEAD
-                    print('Perform ASV training')
+                    logging.info('Perform ASV training')
                     train_asv_eval(train_params=asv_train_params, output_dir=asv_params['model_dir'])
-                    print("ASV training time: %f min ---" % (float(time.time() - start_time) / 60))
-=======
-                    logging.info('Perform ASV training')
-                    asv_train(train_params=asv_train_params, output_dir=asv_params['model_dir'])
                     logging.info("ASV training time: %f min ---" % (float(time.time() - start_time) / 60))
->>>>>>> 3a0c3b71
                     model_dir = scan_checkpoint(model_dir, 'CKPT')
                     if asv_params['vec_type'] == 'xvector':
                         shutil.copy('evaluation/privacy/asv/asv_train/hparams/xvector/hyperparams.yaml', model_dir)
@@ -378,15 +142,9 @@
             if 'evaluation' in asv_params:
                 logging.info('Perform ASV evaluation')
                 start_time = time.time()
-<<<<<<< HEAD
                 evaluate_asv(eval_datasets=eval_data_trials, eval_data_dir=eval_data_dir, params=asv_params,
                              device=device,  model_dir=model_dir, anon_data_suffix=anon_suffix)
-                print("--- EER computation time: %f min ---" % (float(time.time() - start_time) / 60))
-=======
-                asv_eval(eval_datasets=eval_data_trials, eval_data_dir=eval_data_dir, params=asv_params, device=device,
-                         model_dir=model_dir, anon_data_suffix=anon_suffix)
                 logging.info("--- EER computation time: %f min ---" % (float(time.time() - start_time) / 60))
->>>>>>> 3a0c3b71
 
     if 'utility' in eval_steps:
         if 'asr' in eval_steps['utility']:
@@ -405,17 +163,10 @@
 
                 if not model_dir.exists() or asr_train_params.get('retrain', True) is True:
                     start_time = time.time()
-<<<<<<< HEAD
-                    print('Perform ASR training')
+                    logging.info('Perform ASR training')
                     train_asr_eval(params=asr_train_params, libri_dir=libri_dir, model_name=model_name,
                                    model_dir=model_dir, anon_data_suffix=anon_suffix)
-                    print("--- ASR training time: %f min ---" % (float(time.time() - start_time) / 60))
-=======
-                    logging.info('Perform ASR training')
-                    asr_train(params=asr_train_params, libri_dir=libri_dir, model_name=model_name,
-                              model_dir=model_dir, anon_data_suffix=anon_suffix)
                     logging.info("--- ASR training time: %f min ---" % (float(time.time() - start_time) / 60))
->>>>>>> 3a0c3b71
 
             if 'evaluation' in asr_params:
                 asr_eval_params = asr_params['evaluation']
@@ -429,30 +180,16 @@
                         asr_model_path = model_dir
 
                 start_time = time.time()
-<<<<<<< HEAD
-                print('Perform ASR evaluation')
+                logging.info('Perform ASR evaluation')
                 evaluate_asr(eval_datasets=eval_data_asr, eval_data_dir=eval_data_dir, params=asr_eval_params,
                              model_path=asr_model_path, anon_data_suffix=anon_suffix, libri_dir=libri_dir,
                              device=device, backend=backend)
-                print("--- ASR evaluation time: %f min ---" % (float(time.time() - start_time) / 60))
-=======
-                logging.info('Perform ASR evaluation')
-                asr_eval_sh(eval_datasets=eval_data_asr, eval_data_dir=eval_data_dir, params=asr_eval_params,
-                            model_path=asr_model_path, anon_data_suffix=anon_suffix, libri_dir=libri_dir)
                 logging.info("--- ASR evaluation time: %f min ---" % (float(time.time() - start_time) / 60))
->>>>>>> 3a0c3b71
 
         if 'gvd' in eval_steps['utility']:
             gvd_params = params['utility']['gvd']
             start_time = time.time()
-<<<<<<< HEAD
-            print('Perform GVD evaluation')
+            logging.info('Perform GVD evaluation')
             evaluate_gvd(eval_datasets=eval_data_trials, eval_data_dir=eval_data_dir, params=gvd_params,
                          device=device, anon_data_suffix=anon_suffix)
-            print("--- GVD  computation time: %f min ---" % (float(time.time() - start_time) / 60))
-=======
-            logging.info('Perform GVD evaluation')
-            gvd_eval(eval_datasets=eval_data_trials, eval_data_dir=eval_data_dir, params=gvd_params, device=device,
-                     anon_data_suffix=anon_suffix)
-            logging.info("--- GVD  computation time: %f min ---" % (float(time.time() - start_time) / 60))
->>>>>>> 3a0c3b71
+            logging.info("--- GVD  computation time: %f min ---" % (float(time.time() - start_time) / 60))