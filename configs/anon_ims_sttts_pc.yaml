--- conflicted
+++ resolved
@@ -3,20 +3,13 @@
 save_intermediate: true
 save_output: true
 
-<<<<<<< HEAD
-results_dir: !ref <root_dir>/results # TODO adjust path
-models_dir:  !ref <root_dir>/models # TODO adjust path
-vectors_dir: !ref <results_dir>/original_speaker_embeddings
-=======
 results_dir: !PLACEHOLDER # TODO adjust path, e.g. <root_dir>/results
 models_dir:  !PLACEHOLDER  # TODO adjust path, e.g. <root_dir>/models
 vectors_dir: !ref <root_dir>/results/original_speaker_embeddings
 
 force_compute_all: false
-save_intermediate: true
 datasets: !include:datasets_vpc2022_official_anon.yaml
 
->>>>>>> 3a0c3b71
 pipeline: sttts
 
 modules:
@@ -36,9 +29,10 @@
     vec_type: style-embed
     emb_model_path: !ref <models_dir>/tts/Embedding/embedding_function.pt
     emb_level: spk   # possible: spk, utt
-<<<<<<< HEAD
-    anon_method: gan   # possible: pool, random
-    anon_name: gan_style-embed
+    anon_method: !include:anon/ims_gan.yaml    # possible: pool, random
+      models_dir: !ref <models_dir>
+      save_intermediate: !ref <save_intermediate>
+      vec_type: !ref <modules[speaker_embeddings][vec_type]>
     extraction_results_path: !ref <results_dir>/original_speaker_embeddings/<modules[speaker_embeddings][vec_type]>_<modules[speaker_embeddings][emb_level]>-level
     anon_results_path: !ref <results_dir>/anon_speaker_embeddings/<modules[speaker_embeddings][vec_type]>_<modules[speaker_embeddings][emb_level]>-level
 
@@ -66,14 +60,6 @@
       gan_model_path: !ref <models_dir>/anonymization/style-embed_wgan.pt
       num_sampled: 5000
       sim_threshold: 0.7
-=======
-    anon_method: !include:anon/ims_gan.yaml    # possible: pool, random
-      models_dir: !ref <models_dir>
-      save_intermediate: !ref <save_intermediate>
-      vec_type: !ref <modules[speaker_embeddings][vec_type]>
-    extraction_results_path: !ref <results_dir>/original_speaker_embeddings/<modules[speaker_embeddings][vec_type]>_<modules[speaker_embeddings][emb_level]>-level
-    anon_results_path: !ref <results_dir>/anon_speaker_embeddings/<modules[speaker_embeddings][vec_type]>_<modules[speaker_embeddings][emb_level]>-level
->>>>>>> 3a0c3b71
 
   prosody:
     extractor_type: ims
